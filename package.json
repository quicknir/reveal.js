--- conflicted
+++ resolved
@@ -1,10 +1,4 @@
 {
-<<<<<<< HEAD
-  "author": "Hakim El Hattab",
-  "name": "reveal.js",
-  "description": "HTML5 Slideware with Presenter Notes",
-  "version": "1.5.1",
-=======
   "name": "reveal.js",
   "version": "2.3.0",
   "description": "The HTML Presentation Framework",
@@ -14,33 +8,11 @@
     "email": "hakim.elhattab@gmail.com",
     "web": "http://hakim.se"
   },
->>>>>>> 7081f901
   "repository": {
     "type": "git",
     "url": "git://github.com/hakimel/reveal.js.git"
   },
   "engines": {
-<<<<<<< HEAD
-    "node": "0.8.*"
-  },
-  "scripts": {
-    "start": "node ./plugin/multiplex/index.js"
-  },
-  "licenses": [
-    {
-      "type": "MIT",
-      "url": "https://github.com/hakimel/reveal.js/raw/master/LICENSE"
-    }
-  ],
-  "dependencies": {
-    "underscore": "1.3.3",
-    "express": "2.5.9",
-    "socket.io": "0.9.6",
-    "mustache": "0.4.0"
-  },
-  "devDependencies": {},
-  "subdomain": "revealjs"
-=======
     "node": "~0.8.0"
   },
   "scripts": {
@@ -59,5 +31,4 @@
     "grunt-contrib-watch": "~0.2.0",
     "grunt": "~0.4.0"
   }
->>>>>>> 7081f901
 }